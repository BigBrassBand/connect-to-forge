{
  "name": "connect-to-forge",
<<<<<<< HEAD
  "version": "1.0.14",
=======
  "version": "1.0.15",
>>>>>>> e714ac78
  "description": "Converts an Atlassian Connect Descritor to a connect-on-forge manifest.",
  "main": "dist/index",
  "bin": {
    "connect-to-forge": "./dist/connect-to-forge.js"
  },
  "author": "Robert Massaioli <connect-on-forge@rmdir.app>",
  "license": "MIT",
  "repository": {
    "type": "git",
    "url": "https://github.com/robertmassaioli/connect-to-forge.git"
  },
  "files": [
    "dist/**/*",
    "README.md"
  ],
  "devDependencies": {
    "@types/deepmerge": "^2.2.0",
    "@types/inquirer": "^9.0.3",
    "@types/js-yaml": "^4.0.5",
    "@types/node": "^20.4.2",
    "ts-loader": "^9.4.4",
    "ts-node": "^10.9.1",
    "typescript": "^5.1.6",
    "webpack": "^5.88.2",
    "webpack-cli": "^5.1.4"
  },
  "dependencies": {
    "axios": "^1.4.0",
    "commander": "^11.0.0",
    "deepmerge": "^4.3.1",
    "inquirer": "^8.2.4",
    "js-yaml": "^4.1.0",
    "ts-is-present": "^1.2.2"
  },
  "scripts": {
    "start": "ts-node --esm src/index.ts",
    "start-jira": "ts-node --esm src/index.ts --type jira --url",
    "start-conf": "ts-node --esm src/index.ts --type confluence --url",
    "build": "tsc -p ./tsconfig.json",
    "prepack": "webpack --mode production --config webpack.config.js"
  }
}<|MERGE_RESOLUTION|>--- conflicted
+++ resolved
@@ -1,10 +1,6 @@
 {
   "name": "connect-to-forge",
-<<<<<<< HEAD
-  "version": "1.0.14",
-=======
   "version": "1.0.15",
->>>>>>> e714ac78
   "description": "Converts an Atlassian Connect Descritor to a connect-on-forge manifest.",
   "main": "dist/index",
   "bin": {
